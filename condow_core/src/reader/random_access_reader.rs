--- conflicted
+++ resolved
@@ -64,58 +64,8 @@
     Error,
 }
 
-<<<<<<< HEAD
 type GetReaderFn =
     Arc<dyn Fn(InclusiveRange) -> BoxFuture<'static, Result<BytesAsyncReader, CondowError>>>;
-=======
-/// A trait providing the essential functionality to access
-/// a BLOB at a fixed location used by the [RandomAccessReader].
-///
-/// Contract:
-/// `get_size`and `download_range` must point to the same location.
-pub trait ReaderAdapter: Send + Sync + 'static {
-    fn get_size(&self) -> BoxFuture<Result<u64, CondowError>>;
-    fn download_range(
-        &self,
-        range: DownloadRange,
-    ) -> BoxFuture<Result<OrderedChunkStream, CondowError>>;
-}
-
-/// A [ReaderAdapter] for [Condow] tied to a specific location
-pub(crate) struct CondowAdapter<C: CondowClient, PF: ProbeFactory> {
-    condow: Condow<C, PF>,
-    location: C::Location,
-}
-
-impl<C: CondowClient, PF: ProbeFactory> CondowAdapter<C, PF> {
-    pub fn new(condow: Condow<C, PF>, location: C::Location) -> Self {
-        Self { condow, location }
-    }
-}
-
-impl<C, PF> ReaderAdapter for CondowAdapter<C, PF>
-where
-    C: CondowClient,
-    PF: ProbeFactory,
-{
-    fn get_size(&self) -> BoxFuture<Result<u64, CondowError>> {
-        self.condow.get_size(self.location.clone()).boxed()
-    }
-
-    fn download_range(
-        &self,
-        range: DownloadRange,
-    ) -> BoxFuture<Result<OrderedChunkStream, CondowError>> {
-        self.condow
-            .blob()
-            .range(range)
-            .at(self.location.clone())
-            .reconfigure(|cfg| cfg.always_get_size(false)) // The reader has the size already
-            .download()
-            .boxed()
-    }
-}
->>>>>>> 7b121eda
 
 /// Implements [AsyncRead] and [AsyncSeek]
 ///
@@ -240,21 +190,12 @@
                 match Pin::new(&mut reader).poll_read(cx, dest_buf) {
                     task::Poll::Ready(Ok(bytes_written)) => {
                         assert!(
-<<<<<<< HEAD
                             !(self.pos > self.bounds.len()),
                             "Position can not be larger than length"
                         );
                         self.pos += bytes_written as u64;
                         if self.pos == self.bounds.len() {
                             assert!(!(bytes_written == 0), "Still bytes left");
-=======
-                            self.pos <= self.length,
-                            "Position can not be larger than length"
-                        );
-                        self.pos += bytes_written as u64;
-                        if self.pos == self.length {
-                            assert_ne!(bytes_written, 0, "Still bytes left");
->>>>>>> 7b121eda
                             self.state = State::Finished;
                             task::Poll::Ready(Ok(bytes_written))
                         } else if bytes_written == 0 {
