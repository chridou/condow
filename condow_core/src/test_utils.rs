use std::{
    sync::{Arc, Mutex},
    time::Duration,
};

use bytes::Bytes;
use futures::{
    future::{self, BoxFuture, FutureExt},
    stream, StreamExt as _,
};
use rand::{prelude::SliceRandom, rngs::OsRng, Rng};
use tokio::time;

use crate::{
    condow_client::{CondowClient, IgnoreLocation},
    config::Config,
    errors::CondowError,
    request::{Params, RequestAdapter},
    streams::{BytesHint, BytesStream, Chunk, ChunkStream, ChunkStreamItem, OrderedChunkStream},
    DownloadRange, Downloads, InclusiveRange, RequestNoLocation,
};

use self::stream_penderizer::{Penderizer, PenderizerModule};

/// TODO: make members private
pub struct TestCondowClient {
    pub data: Arc<Vec<u8>>,
    pub max_jitter_ms: usize,
    pub include_size_hint: bool,
    pub max_chunk_size: usize,
    pub pending_on_stream_module: Option<PenderizerModule>,
    pub pending_on_requests_module: Option<Mutex<PenderizerModule>>,
    pub initial_pendings_on_request: usize,
}

impl TestCondowClient {
    pub fn new() -> Self {
        Self {
            data: Arc::new(create_test_data()),
            max_jitter_ms: 0,
            include_size_hint: true,
            max_chunk_size: 10,
            pending_on_stream_module: None,
            pending_on_requests_module: None,
            initial_pendings_on_request: 0,
        }
    }

    pub fn pending_on_stream_n_times(mut self, consecutive_pendings: usize) -> Self {
        self.pending_on_stream_module = Some(PenderizerModule::new(consecutive_pendings));
        self
    }

    pub fn pending_on_request_n_times(mut self, consecutive_pendings: usize) -> Self {
        self.initial_pendings_on_request = consecutive_pendings;
        self.pending_on_requests_module =
            Some(Mutex::new(PenderizerModule::new(consecutive_pendings)));
        self
    }

    pub fn max_jitter_ms(mut self, max_jitter_ms: usize) -> Self {
        self.max_jitter_ms = max_jitter_ms;
        self
    }

    pub fn max_chunk_size(mut self, max_chunk_size: usize) -> Self {
        self.max_chunk_size = max_chunk_size;
        self
    }

    pub fn include_size_hint(mut self, include_size_hint: bool) -> Self {
        self.include_size_hint = include_size_hint;
        self
    }

    pub fn data(&self) -> Arc<Vec<u8>> {
        Arc::clone(&self.data)
    }

    pub fn data_slice(&self) -> &[u8] {
        &self.data
    }
}

impl Clone for TestCondowClient {
    fn clone(&self) -> Self {
        let pending_on_requests_module = if self.initial_pendings_on_request > 0 {
            Some(Mutex::new(PenderizerModule::new(
                self.initial_pendings_on_request,
            )))
        } else {
            None
        };
        Self {
            data: Arc::clone(&self.data),
            max_jitter_ms: self.max_jitter_ms,
            include_size_hint: self.include_size_hint,
            max_chunk_size: self.max_chunk_size,
            pending_on_stream_module: self.pending_on_stream_module,
            pending_on_requests_module,
            initial_pendings_on_request: self.initial_pendings_on_request,
        }
    }
}

impl Default for TestCondowClient {
    fn default() -> Self {
        Self::new()
    }
}

impl CondowClient for TestCondowClient {
    type Location = IgnoreLocation;

    fn get_size(
        &self,
        _location: Self::Location,
    ) -> BoxFuture<'static, Result<u64, crate::errors::CondowError>> {
        let f = future::ready(Ok(self.data.len() as u64));
        Box::pin(f)
    }

    fn download(
        &self,
        _location: Self::Location,
        range: InclusiveRange,
    ) -> BoxFuture<'static, Result<crate::streams::BytesStream, crate::errors::CondowError>> {
        let should_be_pending = if let Some(module) = &self.pending_on_requests_module {
            module.lock().unwrap().return_pending()
        } else {
            false
        };

        let me = self.clone();

        async move {
            if should_be_pending {
                tokio::task::yield_now().await;
            }

            let range = {
                let r = range.to_std_range_excl();
                r.start as usize..r.end as usize
            };

            if range.end > me.data.len() {
                return Err(CondowError::new_invalid_range(format!(
                    "max upper bound is {} but {} was requested",
                    me.data.len() - 1,
                    range.end - 1
                )));
            }

            let slice = &me.data[range];

            let bytes_hint = if me.include_size_hint {
                BytesHint::new_exact(slice.len() as u64)
            } else {
                BytesHint::new_no_hint()
            };

            let iter = slice
                .chunks(me.max_chunk_size)
                .map(Bytes::copy_from_slice)
                .map(Ok);

            let owned_bytes: Vec<_> = iter.collect();

            let jitter = me.max_jitter_ms;
            let stream = stream::iter(owned_bytes).then(move |bytes| async move {
                if jitter > 0 {
                    let jitter = OsRng.gen_range(0..=(jitter as u64));
                    time::sleep(Duration::from_millis(jitter)).await;
                }
                bytes
            });

            let stream: BytesStream = if let Some(pending_module) = me.pending_on_stream_module {
<<<<<<< HEAD
                let stream_with_pending = Penderizer::new(stream, pending_module.clone());
                BytesStream::new(stream_with_pending.boxed(), bytes_hint)
=======
                let stream_with_pending = Penderizer::new(stream, pending_module);
                stream_with_pending.boxed()
>>>>>>> 7b121eda
            } else {
                BytesStream::new(stream.boxed(), bytes_hint)
            };

            Ok(stream)
        }
        .boxed()
    }
}

/// returns 255 items
pub fn create_test_data() -> Vec<u8> {
    let mut data: Vec<u8> = Vec::new();

    for n in 1u8..=255 {
        let bytes = n.to_be_bytes();
        data.extend_from_slice(bytes.as_ref());
    }

    assert_eq!(data.len(), 255);

    data
}

#[tokio::test]
async fn test_test_client() {
    use futures::TryStreamExt;
    let client = TestCondowClient::new().max_jitter_ms(5);

    let bytes_stream = client
        .download(IgnoreLocation, (10..=30).into())
        .await
        .unwrap();
    let result = bytes_stream
        .try_fold(Vec::new(), |mut acc, chunk| {
            acc.extend_from_slice(&chunk);
            future::ok(acc)
        })
        .await
        .unwrap();

    assert_eq!(result, client.data_slice()[10usize..=30]);
}

pub fn create_chunk_stream(
    n_parts: u64,
    n_chunks: usize,
    exact_hint: bool,
    max_variable_chunk_size: Option<usize>,
) -> (ChunkStream, Vec<u8>) {
    let mut values = Vec::new();
    let value = &mut 1u8;
    let mut get_next = || {
        let v = *value;
        if *value == 255 {
            *value = 1;
        } else {
            *value += 1;
        }
        values.push(v);
        v
    };

    let mut rng = rand::thread_rng();
    let blob_offset: u64 = rng.gen_range(0..1_000);

    let mut parts: Vec<Vec<ChunkStreamItem>> = Vec::new();

    let mut range_offset: u64 = 0;
    for part_index in 0u64..n_parts {
        let mut chunks = Vec::with_capacity(n_chunks);

        let mut chunks_bytes = Vec::with_capacity(n_chunks);

        for chunk_index in 0usize..n_chunks {
            let bytes = if let Some(max) = max_variable_chunk_size {
                let n = rng.gen_range(1..=max);
                let mut items = Vec::with_capacity(n);
                (0..n).for_each(|_| items.push(get_next()));
                Bytes::from(items)
            } else {
                Bytes::from(vec![get_next()])
            };
            chunks_bytes.push((chunk_index, bytes));
        }

        let mut bytes_left_in_part: u64 = chunks_bytes
            .iter()
            .map(|(_, bytes)| bytes.len() as u64)
            .sum();

        for (chunk_index, bytes) in chunks_bytes {
            let n_bytes = bytes.len() as u64;
            bytes_left_in_part -= n_bytes;
            let chunk = Chunk {
                part_index,
                chunk_index,
                blob_offset: blob_offset + range_offset,
                range_offset,
                bytes,
                bytes_left: bytes_left_in_part,
            };
            chunks.push(Ok(chunk));
            range_offset += n_bytes;
        }
        parts.push(chunks);
    }

    let bytes_hint = if exact_hint {
        BytesHint::new_exact(values.len() as u64)
    } else {
        BytesHint::new_at_max(values.len() as u64)
    };

    parts.shuffle(&mut rng);

    let (chunk_stream, tx) = ChunkStream::new_channel_sink_pair(bytes_hint);

    loop {
        let n = rng.gen_range(0..parts.len());

        let part = &mut parts[n];
        let chunk = part.remove(0);
        let _ = tx.send(chunk);
        if part.is_empty() {
            parts.remove(n);
        }

        if parts.is_empty() {
            break;
        }
    }

    (chunk_stream, values)
}

pub fn create_chunk_stream_with_err(
    n_parts: u64,
    n_chunks: usize,
    exact_hint: bool,
    max_variable_chunk_size: Option<usize>,
    err_at_chunk: usize,
) -> (ChunkStream, Vec<u8>) {
    let mut chunks_left_until_err = err_at_chunk;

    let mut values = Vec::new();
    let value = &mut 1u8;
    let mut get_next = || {
        let v = *value;
        if *value == 255 {
            *value = 1;
        } else {
            *value += 1;
        }
        values.push(v);
        v
    };

    let mut rng = rand::thread_rng();
    let blob_offset: u64 = rng.gen_range(0..1_000);

    let mut parts: Vec<Vec<ChunkStreamItem>> = Vec::new();

    let mut range_offset: u64 = 0;
    for part_index in 0u64..n_parts {
        let mut chunks = Vec::with_capacity(n_chunks);

        let mut chunks_bytes = Vec::with_capacity(n_chunks);

        for chunk_index in 0usize..n_chunks {
            let bytes = if let Some(max) = max_variable_chunk_size {
                let n = rng.gen_range(1..=max);
                let mut items = Vec::with_capacity(n);
                (0..n).for_each(|_| items.push(get_next()));
                Bytes::from(items)
            } else {
                Bytes::from(vec![get_next()])
            };
            chunks_bytes.push((chunk_index, bytes));
        }

        let mut bytes_left_in_part: u64 = chunks_bytes
            .iter()
            .map(|(_, bytes)| bytes.len() as u64)
            .sum();

        for (chunk_index, bytes) in chunks_bytes {
            let n_bytes = bytes.len() as u64;
            bytes_left_in_part -= n_bytes;
            let chunk = Chunk {
                part_index,
                chunk_index,
                blob_offset: blob_offset + range_offset,
                range_offset,
                bytes,
                bytes_left: bytes_left_in_part,
            };
            chunks.push(Ok(chunk));
            range_offset += n_bytes;
        }
        parts.push(chunks);
    }

    let bytes_hint = if exact_hint {
        BytesHint::new_exact(values.len() as u64)
    } else {
        BytesHint::new_at_max(values.len() as u64)
    };

    parts.shuffle(&mut rng);

    let (chunk_stream, tx) = ChunkStream::new_channel_sink_pair(bytes_hint);

    let mut err_sent = chunks_left_until_err == 0;
    loop {
        if chunks_left_until_err == 0 {
            let _ = tx.send(Err(CondowError::new_other("forced stream error")));
            err_sent = true;
            break;
        }
        chunks_left_until_err -= 1;
        let n = rng.gen_range(0..parts.len());

        let part = &mut parts[n];
        let chunk = part.remove(0);
        let _ = tx.send(chunk);
        if part.is_empty() {
            parts.remove(n);
        }

        if parts.is_empty() {
            break;
        }
    }

    if !err_sent {
        let _ = tx.send(Err(CondowError::new_other("forced stream error after end")));
    }

    (chunk_stream, values)
}

pub fn create_part_stream(
    n_parts: u64,
    n_chunks: usize,
    exact_hint: bool,
    max_variable_chunk_size: Option<usize>,
) -> (OrderedChunkStream, Vec<u8>) {
    let (stream, values) =
        create_chunk_stream(n_parts, n_chunks, exact_hint, max_variable_chunk_size);
    (
        OrderedChunkStream::from_chunk_stream(stream).unwrap(),
        values,
    )
}

#[tokio::test]
async fn check_chunk_stream_fixed_chunk_size() {
    let (stream, expected) = create_chunk_stream(10, 10, true, None);

    let result = stream.into_vec().await.unwrap();

    assert_eq!(result, expected);
}

#[tokio::test]
async fn check_chunk_stream_variable_chunk_size() {
    let (stream, expected) = create_chunk_stream(10, 10, true, Some(10));

    let result = stream.into_vec().await.unwrap();

    assert_eq!(result, expected);
}
#[derive(Clone)]
pub struct TestDownloader {
    blob: Arc<Mutex<Vec<u8>>>,
    pattern: Arc<Mutex<Vec<Option<usize>>>>,
}

impl TestDownloader {
    /// Create a new [TestDownloader] with a BLOB of size `len`.
    ///
    /// Cycles the bytes starting with 0.
    pub fn new(len: usize) -> Self {
        let mut blob = Vec::with_capacity(len);
        for n in 0..len {
            blob.push(n as u8)
        }
        Self {
            blob: Arc::new(Mutex::new(blob)),
            pattern: Arc::new(Mutex::new(vec![Some(2), Some(5), Some(3), Some(7)])),
        }
    }

    /// Create a new [TestDownloader] using the given BLOB.
    pub fn new_with_blob(blob: Vec<u8>) -> Self {
        Self {
            blob: Arc::new(Mutex::new(blob)),
            pattern: Arc::new(Mutex::new(vec![Some(5), Some(3), Some(7)])),
        }
    }

    pub fn set_pattern(self, pattern: Vec<Option<usize>>) {
        *self.pattern.lock().unwrap() = pattern;
    }
}

impl Downloads for TestDownloader {
    type Location = IgnoreLocation;

    fn blob(&self) -> RequestNoLocation<IgnoreLocation> {
        #[derive(Clone)]
        struct Adapter {
            client: TestDownloader,
        }

        impl<L> RequestAdapter<L> for Adapter
        where
            L: Send + Sync + 'static,
        {
            fn bytes(
                &self,
                location: L,
                params: Params,
            ) -> BoxFuture<'static, Result<BytesStream, CondowError>> {
                let me = self.clone();
                async move {
                    let stream = me
                        .chunks(location, params)
                        .await?
                        .try_into_ordered_chunk_stream()?
                        .into_bytes_stream();
                    Ok(stream)
                }
                .boxed()
            }

            fn chunks(
                &self,
                _location: L,
                params: Params,
            ) -> BoxFuture<'static, Result<ChunkStream, CondowError>> {
                let stream = make_a_stream(
                    &self.client.blob,
                    params.range,
                    self.client.pattern.lock().unwrap().clone(),
                )
                .unwrap();
                future::ok(stream).boxed()
            }

            fn size<'a>(
                &'a self,
                _location: L,
                _params: Params,
            ) -> BoxFuture<'a, Result<u64, CondowError>> {
                self.client.get_size(IgnoreLocation)
            }
        }

        RequestNoLocation::new(
            Adapter {
                client: self.clone(),
            },
            Config::default(),
        )
    }

    fn get_size(&self, _location: IgnoreLocation) -> BoxFuture<Result<u64, CondowError>> {
        let len = self.blob.lock().unwrap().len();
        futures::future::ok(len as u64).boxed()
    }
<<<<<<< HEAD
}

// impl ReaderAdapter for TestDownloader {
//     fn get_size<'a>(&'a self) -> BoxFuture<'a, Result<u64, CondowError>> {
//         <TestDownloader as Downloads>::get_size(self, IgnoreLocation)
//     }

//     fn download_range<'a>(
//         &'a self,
//         range: DownloadRange,
//     ) -> BoxFuture<'a, Result<OrderedChunkStream, CondowError>> {
//         <TestDownloader as Downloads>::blob(self)
//             .range(range)
//             .download_chunks_ordered()
//             .boxed()
//     }
// }
=======

    fn reader_with_length(&self, _location: IgnoreLocation, length: u64) -> RandomAccessReader
    where
        Self: Sized,
    {
        RandomAccessReader::new_with_length(self.clone(), length)
    }

    fn reader(&self, location: Self::Location) -> BoxFuture<Result<RandomAccessReader, CondowError>>
    where
        Self: Sized + Sync,
    {
        let me = self;
        async move {
            let length = Downloads::get_size(me, location).await?;
            Ok(me.reader_with_length(location, length))
        }
        .boxed()
    }
}

impl ReaderAdapter for TestDownloader {
    fn get_size(&self) -> BoxFuture<Result<u64, CondowError>> {
        <TestDownloader as Downloads>::get_size(self, IgnoreLocation)
    }

    fn download_range(
        &self,
        range: DownloadRange,
    ) -> BoxFuture<Result<OrderedChunkStream, CondowError>> {
        <TestDownloader as Downloads>::blob(self)
            .range(range)
            .download()
            .boxed()
    }
}
>>>>>>> 7b121eda

fn make_a_stream(
    blob: &Mutex<Vec<u8>>,
    range: DownloadRange,
    pattern: Vec<Option<usize>>,
) -> Result<ChunkStream, CondowError> {
    let blob_guard = blob.lock().unwrap();
    let range_incl = if let Some(range) = range.incl_range_from_size(blob_guard.len() as u64)? {
        range
    } else {
        return Err(CondowError::new_invalid_range("invalid range"));
    };

    let range = range_incl.start() as usize..(range_incl.end_incl() + 1) as usize;

    let bytes = blob_guard[range].to_vec();

    drop(blob_guard);

    let mut chunk_patterns = pattern.into_iter().cycle().enumerate();

    let (chunk_stream, tx) =
        ChunkStream::new_channel_sink_pair(BytesHint::new_exact(bytes.len() as u64));

    tokio::spawn(async move {
        let mut start = 0;
        loop {
            if start == bytes.len() {
                return;
            }

            let (chunk_index, chunk_len) =
                if let Some((chunk_index, pattern)) = chunk_patterns.next() {
                    if let Some(pattern) = pattern {
                        (chunk_index, pattern)
                    } else {
                        let _ = tx.send(Err(CondowError::new_other("test error")));
                        break;
                    }
                } else {
                    break;
                };

            let end_excl = bytes.len().min(start + chunk_len);
            let chunk = Bytes::copy_from_slice(&bytes[start..end_excl]);

            let bytes_left = (bytes.len() - end_excl) as u64;
            let chunk = Chunk {
                part_index: 0,
                chunk_index,
                blob_offset: start as u64,
                range_offset: start as u64,
                bytes: chunk,
                bytes_left,
            };

            let _ = tx.send(Ok(chunk));

            start = end_excl;
        }
    });

    Ok(chunk_stream)
}

pub mod stream_penderizer {
    //! Makes a stream more pending...

    use std::{fmt, task::Poll};

    use futures::Stream;
    use pin_project_lite::pin_project;

    pin_project! {
        /// Adds pendings to poll
        ///
        /// Useful to test for codepaths on pending in
        /// custom stream implementations.
        ///
        ///
        /// TODO: Can something be named like this?
        pub struct Penderizer<St> {
            #[pin]
            incoming: St,
            pending_module: PenderizerModule,
        }
    }

    impl<St> Penderizer<St>
    where
        St: Stream + Send + 'static,
    {
        pub fn new(incoming: St, pending_module: PenderizerModule) -> Self {
            Self {
                incoming,
                pending_module,
            }
        }
    }

    impl<St> Stream for Penderizer<St>
    where
        St: Stream + Send + 'static,
    {
        type Item = St::Item;

        fn poll_next(
            self: std::pin::Pin<&mut Self>,
            cx: &mut std::task::Context<'_>,
        ) -> std::task::Poll<Option<Self::Item>> {
            let this = self.project();

            if this.pending_module.return_pending() {
                cx.waker().wake_by_ref();
                return Poll::Pending;
            }

            match this.incoming.poll_next(cx) {
                Poll::Ready(Some(item)) => Poll::Ready(Some(item)),
                Poll::Ready(None) => Poll::Ready(None),
                Poll::Pending => {
                    panic!("input must never return pending")
                }
            }
        }
    }

    #[derive(Clone, Copy)]
    pub struct PenderizerModule {
        /// Zero means no pendings are added
        consecutive_pendings: usize,
        pendings_done: usize,
    }

    impl PenderizerModule {
        pub fn new(consecutive_pendings: usize) -> Self {
            Self {
                consecutive_pendings,
                pendings_done: 0,
            }
        }

        pub fn return_pending(&mut self) -> bool {
            if self.pendings_done < self.consecutive_pendings {
                self.pendings_done += 1;
                true
            } else {
                self.pendings_done = 0;
                false
            }
        }
    }

    impl fmt::Display for PenderizerModule {
        fn fmt(&self, f: &mut fmt::Formatter<'_>) -> fmt::Result {
            write!(
                f,
                "Consecutive pendings: {}, pendings done: {}",
                self.consecutive_pendings, self.pendings_done
            )
        }
    }
}

#[tokio::test]
async fn check_test_downloader_1() {
    // Use the range patterns completely and even cycle them
    for n in 1..255 {
        let expected: Vec<u8> = (0..n).collect();

        let downloader = TestDownloader::new(n as usize);

        let result = downloader
            .blob()
            .range(..)
            .download_into_vec()
            .await
            .unwrap();

        assert_eq!(result, expected, "bytes read ({} items)", n);
    }
}

#[tokio::test]
async fn check_test_downloader_2() {
    let sample: Vec<u8> = (0..101).collect();

    let downloader = TestDownloader::new_with_blob(sample.clone());

    let result = downloader
        .blob()
        .range(..)
        .download_into_vec()
        .await
        .unwrap();
    assert_eq!(result, sample, "1A");

    let result = downloader
        .blob()
        .range(0..101)
        .download_into_vec()
        .await
        .unwrap();
    assert_eq!(result, sample, "1B");

    let result = downloader
        .blob()
        .range(0..=100)
        .download_into_vec()
        .await
        .unwrap();
    assert_eq!(result, sample, "1C");

    let result = downloader
        .blob()
        .range(1..100)
        .download_into_vec()
        .await
        .unwrap();
    assert_eq!(result, sample[1..100], "2");

    let result = downloader
        .blob()
        .range(1..=100)
        .download_into_vec()
        .await
        .unwrap();
    assert_eq!(result, sample[1..=100], "3");

    let result = downloader
        .blob()
        .range(..=33)
        .download_into_vec()
        .await
        .unwrap();
    assert_eq!(result, sample[..=33], "4");

    let result = downloader
        .blob()
        .range(..40)
        .download_into_vec()
        .await
        .unwrap();
    assert_eq!(result, sample[..40], "5");
}

#[tokio::test]
async fn check_test_downloader_as_reader_adapter() {
    let sample: Vec<u8> = (0..101).collect();

    let downloader = TestDownloader::new_with_blob(sample.clone());

    let result = downloader
        .blob()
        .range(..)
        .download()
        .await
        .unwrap()
        .into_vec()
        .await
        .unwrap();
    assert_eq!(result, sample, "1A");

    let result = downloader
        .blob()
        .range(0..101)
        .download()
        .await
        .unwrap()
        .into_vec()
        .await
        .unwrap();
    assert_eq!(result, sample, "1B");

    let result = downloader
        .blob()
        .range(0..=100)
        .download()
        .await
        .unwrap()
        .into_vec()
        .await
        .unwrap();
    assert_eq!(result, sample, "1C");

    let result = downloader
        .blob()
        .range(1..100)
        .download()
        .await
        .unwrap()
        .into_vec()
        .await
        .unwrap();
    assert_eq!(result, sample[1..100], "2");

    let result = downloader
        .blob()
        .range(1..=100)
        .download()
        .await
        .unwrap()
        .into_vec()
        .await
        .unwrap();
    assert_eq!(result, sample[1..=100], "3");

    let result = downloader
        .blob()
        .range(..=33)
        .download()
        .await
        .unwrap()
        .into_vec()
        .await
        .unwrap();
    assert_eq!(result, sample[..=33], "4");

    let result = downloader
        .blob()
        .range(..40)
        .download()
        .await
        .unwrap()
        .into_vec()
        .await
        .unwrap();
    assert_eq!(result, sample[..40], "5");
}<|MERGE_RESOLUTION|>--- conflicted
+++ resolved
@@ -176,13 +176,8 @@
             });
 
             let stream: BytesStream = if let Some(pending_module) = me.pending_on_stream_module {
-<<<<<<< HEAD
-                let stream_with_pending = Penderizer::new(stream, pending_module.clone());
+                let stream_with_pending = Penderizer::new(stream, pending_module);
                 BytesStream::new(stream_with_pending.boxed(), bytes_hint)
-=======
-                let stream_with_pending = Penderizer::new(stream, pending_module);
-                stream_with_pending.boxed()
->>>>>>> 7b121eda
             } else {
                 BytesStream::new(stream.boxed(), bytes_hint)
             };
@@ -534,11 +529,11 @@
                 future::ok(stream).boxed()
             }
 
-            fn size<'a>(
-                &'a self,
+            fn size(
+                &self,
                 _location: L,
                 _params: Params,
-            ) -> BoxFuture<'a, Result<u64, CondowError>> {
+            ) -> BoxFuture<'_, Result<u64, CondowError>> {
                 self.client.get_size(IgnoreLocation)
             }
         }
@@ -555,62 +550,7 @@
         let len = self.blob.lock().unwrap().len();
         futures::future::ok(len as u64).boxed()
     }
-<<<<<<< HEAD
-}
-
-// impl ReaderAdapter for TestDownloader {
-//     fn get_size<'a>(&'a self) -> BoxFuture<'a, Result<u64, CondowError>> {
-//         <TestDownloader as Downloads>::get_size(self, IgnoreLocation)
-//     }
-
-//     fn download_range<'a>(
-//         &'a self,
-//         range: DownloadRange,
-//     ) -> BoxFuture<'a, Result<OrderedChunkStream, CondowError>> {
-//         <TestDownloader as Downloads>::blob(self)
-//             .range(range)
-//             .download_chunks_ordered()
-//             .boxed()
-//     }
-// }
-=======
-
-    fn reader_with_length(&self, _location: IgnoreLocation, length: u64) -> RandomAccessReader
-    where
-        Self: Sized,
-    {
-        RandomAccessReader::new_with_length(self.clone(), length)
-    }
-
-    fn reader(&self, location: Self::Location) -> BoxFuture<Result<RandomAccessReader, CondowError>>
-    where
-        Self: Sized + Sync,
-    {
-        let me = self;
-        async move {
-            let length = Downloads::get_size(me, location).await?;
-            Ok(me.reader_with_length(location, length))
-        }
-        .boxed()
-    }
-}
-
-impl ReaderAdapter for TestDownloader {
-    fn get_size(&self) -> BoxFuture<Result<u64, CondowError>> {
-        <TestDownloader as Downloads>::get_size(self, IgnoreLocation)
-    }
-
-    fn download_range(
-        &self,
-        range: DownloadRange,
-    ) -> BoxFuture<Result<OrderedChunkStream, CondowError>> {
-        <TestDownloader as Downloads>::blob(self)
-            .range(range)
-            .download()
-            .boxed()
-    }
-}
->>>>>>> 7b121eda
+}
 
 fn make_a_stream(
     blob: &Mutex<Vec<u8>>,
