--- conflicted
+++ resolved
@@ -5,9 +5,5 @@
     "condow_fs",
     "condow_http",
     "condow_rusoto",
-<<<<<<< HEAD
-=======
-    "condow_fs",
     "benchmark"
->>>>>>> 17865b9b
 ]